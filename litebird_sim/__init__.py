# -*- encoding: utf-8 -*-
from .distribute import distribute_evenly, distribute_optimally
from .detectors import (
    DetectorInfo,
    FreqChannelInfo,
    InstrumentInfo,
    detector_list_from_parameters,
)
from .healpix import (
    nside_to_npix,
    npix_to_nside,
    is_npix_ok,
    map_type,
    get_pixel_format,
    write_healpix_map_to_hdu,
    write_healpix_map_to_file,
)
from .imo import (
    Imo,
    FormatSpecification,
    Entity,
    Quantity,
    Release,
    ImoFormatError,
    ImoFlatFile,
)
from .mbs.mbs import Mbs, MbsParameters, MbsSavedMapInfo
from .mpi import MPI_COMM_WORLD, MPI_ENABLED, MPI_CONFIGURATION
from .observations import Observation
from .quaternions import (
    quat_rotation_x,
    quat_rotation_y,
    quat_rotation_z,
    quat_right_multiply,
    quat_left_multiply,
    rotate_vector,
    rotate_x_vector,
    rotate_y_vector,
    rotate_z_vector,
    all_rotate_vectors,
    all_rotate_x_vectors,
    all_rotate_y_vectors,
    all_rotate_z_vectors,
)
from .scanning import (
    compute_pointing_and_polangle,
    all_compute_pointing_and_polangle,
    spin_to_ecliptic,
    all_spin_to_ecliptic,
    calculate_sun_earth_angles_rad,
    Spin2EclipticQuaternions,
    ScanningStrategy,
    SpinningScanningStrategy,
    get_det2ecl_quaternions,
    get_ecl2det_quaternions,
    get_pointings,
)
from .mapping import make_bin_map
from .destriper import DestriperParameters, DestriperResult, destripe
from .simulations import Simulation
from .noise import add_noise
<<<<<<< HEAD
from .scan_map import scan_map, scan_map_in_observations
=======
from .coordinates import DEFAULT_COORDINATE_SYSTEM, DEFAULT_TIME_SCALE
from .spacecraft import (
    compute_l2_pos_and_vel,
    compute_lissajous_pos_and_vel,
    spacecraft_pos_and_vel,
    SpacecraftOrbit,
    SpacecraftPositionAndVelocity,
)
from .dipole import add_dipole, add_dipole_to_observations, DipoleType
>>>>>>> b5274349
from .version import __author__, __version__

__all__ = [
    "__author__",
    "__version__",
    # healpix.py
    "nside_to_npix",
    "npix_to_nside",
    "is_npix_ok",
    "map_type",
    "get_pixel_format",
    "write_healpix_map_to_hdu",
    "write_healpix_map_to_file",
    # distribute.py
    "distribute_evenly",
    "distribute_optimally",
    # imo.py
    "Imo",
    # imofile.py
    "ImoFormatError",
    "ImoFlatFile",
    # imoobjects
    "FormatSpecification",
    "Entity",
    "Quantity",
    "Release",
    # detectors.py
    "DetectorInfo",
    "FreqChannelInfo",
    "InstrumentInfo",
    "detector_list_from_parameters",
    # mbs.py
    "Mbs",
    "MbsParameters",
    "MbsSavedMapInfo",
    # mpi.py
    "MPI_COMM_WORLD",
    "MPI_ENABLED",
    "MPI_CONFIGURATION",
    # observations.py
    "Observation",
    # quaternions.py
    "quat_rotation_x",
    "quat_rotation_y",
    "quat_rotation_z",
    "quat_right_multiply",
    "quat_left_multiply",
    "rotate_vector",
    "rotate_x_vector",
    "rotate_y_vector",
    "rotate_z_vector",
    "all_rotate_vectors",
    "all_rotate_x_vectors",
    "all_rotate_y_vectors",
    "all_rotate_z_vectors",
    # scanning.py
    "compute_pointing_and_polangle",
    "all_compute_pointing_and_polangle",
    "spin_to_ecliptic",
    "all_spin_to_ecliptic",
    "calculate_sun_earth_angles_rad",
    "Spin2EclipticQuaternions",
    "ScanningStrategy",
    "SpinningScanningStrategy",
    "get_det2ecl_quaternions",
    "get_ecl2det_quaternions",
    "get_pointings",
    # mapping.py
    "make_bin_map",
    # destripe.py
    "DestriperParameters",
    "DestriperResult",
    "destripe",
    # simulations.py
    "Simulation",
    # noise.py
    "add_noise",
<<<<<<< HEAD
    #scan_map.py
    "scan_map",
    "scan_map_in_observations",
=======
    # dipole.py
    "add_dipole",
    "add_dipole_to_observations",
    "DipoleType",
    # coordinates.py
    "DEFAULT_COORDINATE_SYSTEM",
    "DEFAULT_TIME_SCALE",
    # spacecraft.py
    "compute_l2_pos_and_vel",
    "compute_lissajous_pos_and_vel",
    "spacecraft_pos_and_vel",
    "SpacecraftOrbit",
    "SpacecraftPositionAndVelocity",
>>>>>>> b5274349
]<|MERGE_RESOLUTION|>--- conflicted
+++ resolved
@@ -59,9 +59,7 @@
 from .destriper import DestriperParameters, DestriperResult, destripe
 from .simulations import Simulation
 from .noise import add_noise
-<<<<<<< HEAD
 from .scan_map import scan_map, scan_map_in_observations
-=======
 from .coordinates import DEFAULT_COORDINATE_SYSTEM, DEFAULT_TIME_SCALE
 from .spacecraft import (
     compute_l2_pos_and_vel,
@@ -71,7 +69,6 @@
     SpacecraftPositionAndVelocity,
 )
 from .dipole import add_dipole, add_dipole_to_observations, DipoleType
->>>>>>> b5274349
 from .version import __author__, __version__
 
 __all__ = [
@@ -149,11 +146,9 @@
     "Simulation",
     # noise.py
     "add_noise",
-<<<<<<< HEAD
     #scan_map.py
     "scan_map",
     "scan_map_in_observations",
-=======
     # dipole.py
     "add_dipole",
     "add_dipole_to_observations",
@@ -167,5 +162,4 @@
     "spacecraft_pos_and_vel",
     "SpacecraftOrbit",
     "SpacecraftPositionAndVelocity",
->>>>>>> b5274349
 ]