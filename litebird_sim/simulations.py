--- conflicted
+++ resolved
@@ -1615,7 +1615,7 @@
             time_split=time_split,
         )
 
-<<<<<<< HEAD
+    @_profile
     def make_destriped_map_splits(
         self,
         nside: int,
@@ -1703,9 +1703,7 @@
 
         return destriped_maps
 
-=======
     @_profile
->>>>>>> 9e43b81f
     def make_destriped_map(
         self,
         nside: int,
