# HEAD

<<<<<<< HEAD
-   Add data splits in time and detector space to binned maps [#291](https://github.com/litebird/litebird_sim/pull/291)

-   Include the possibility to pass components to fill_tods,  add_dipole and add_noise [#302](https://github.com/litebird/litebird_sim/issues/302)

-   Fixing bug in mbs to pass general bandpass to mbs [#271](https://github.com/litebird/litebird_sim/pull/271)
=======
-   Mbs optionally returns alms instead of maps [#306](https://github.com/litebird/litebird_sim/pull/306)

-   Include the possibility to pass components to fill_tods,  add_dipole and add_noise [#302](https://github.com/litebird/litebird_sim/issues/302)

-   Fixing bug in mbs to pass general bandpass to mbs [#271](https://github.com/litebird/litebird_sim/pull/271) 
>>>>>>> d819ad40

-   **Breaking change**: Reworking of the IO, `write_observations` and `read_observations` are now part of the class simulation [#293](https://github.com/litebird/litebird_sim/pull/293)  

-   Support for numpy.float128 made optional, this fixes importing issue on ARM architectures [#286](https://github.com/litebird/litebird_sim/pull/286)

-   Improve the documentation about noise simulations [#283](https://github.com/litebird/litebird_sim/pull/283)

-   Use libinsdb to access the IMO [#282](https://github.com/litebird/litebird_sim/pull/282)

-   Move from `flake8`/`black` to `ruff` [#281](https://github.com/litebird/litebird_sim/pull/281/)

-   New module to simulate HWP systematics [#232](https://github.com/litebird/litebird_sim/pull/232)

-   Add support for partial multithreading using Numba [#276](https://github.com/litebird/litebird_sim/pull/276)

# Version 0.11.0

-   **Breaking change**: Change the interface to the binner, implement a new destriper, and make the dependency on TOAST optional [#260](https://github.com/litebird/litebird_sim/pull/260)

-   **Breaking change**: Drop support for Python 3.7 and 3.8 [#254](https://github.com/litebird/litebird_sim/pull/254)

-   **Breaking change**: Fix noise seed inconsistency [#256](https://github.com/litebird/litebird_sim/pull/256)

-   Be more robust when parsing UUIDs and URLs coming from the IMo [#274](https://github.com/litebird/litebird_sim/pull/274)

-   Solve typing error in destriper [#272](https://github.com/litebird/litebird_sim/pull/272)

-   Include default PTEP IMO for tests and demos [#230](https://github.com/litebird/litebird_sim/pull/230)

-   Fixed typo in timeordered.rst [#250](https://github.com/litebird/litebird_sim/pull/250)

-   Fix error in reading observation when it does not have tod field [#262](https://github.com/litebird/litebird_sim/pull/262) 

-   Bug in mbs for band integration solved [#251](https://github.com/litebird/litebird_sim/pull/251)

-   Implement a bandpass generator [#160](https://github.com/litebird/litebird_sim/pull/160), [#200](https://github.com/litebird/litebird_sim/pull/200)

# Version 0.10.0

-   Some memory optimization [#245](https://github.com/litebird/litebird_sim/pull/245)

-   Improve the docstring for `scan_map_in_observations` [#248](https://github.com/litebird/litebird_sim/pull/248)

-   New interface for `make_bin_map` in `Simulation` [#244](https://github.com/litebird/litebird_sim/pull/244)

-   Added gain drift simulation module [#243](https://github.com/litebird/litebird_sim/pull/243)

-   Enable the use of other names than `tod` when calling the TOAST2 destriper [#242](https://github.com/litebird/litebird_sim/pull/242)

-   Use Poetry instead of Pip to specify the dependencies for the documentation [#237](https://github.com/litebird/litebird_sim/pull/237)

-   Remove bandpass-related warnings [#236](https://github.com/litebird/litebird_sim/pull/236)

-   Add TOD interpolation [#233](https://github.com/litebird/litebird_sim/pull/233)

-   Improve the documentation [#231](https://github.com/litebird/litebird_sim/pull/231)

-   Mbs supports generic bandpasses and can generate solar dipole [#227](https://github.com/litebird/litebird_sim/pull/227)

-   Improve the support for multiple TODs in the same `Observation` [#225](https://github.com/litebird/litebird_sim/pull/225)


# Version 0.9.0

-   Some memory optimization in pointing production [#222](https://github.com/litebird/litebird_sim/pull/222), coordinate rotation and noise [#223](https://github.com/litebird/litebird_sim/pull/223)

-   Implement new methods in the `Simulation` class: `fill_tods`, `compute_pos_and_vel`, `add_dipole` and `add_noise` [#221](https://github.com/litebird/litebird_sim/pull/221)

-   **Breaking change**: add multiple TOD support to `describe_mpi_distribution` and make the field `MpiObservationDescr.tod_dtype` a list of strings [#220](https://github.com/litebird/litebird_sim/pull/220)

-   Add links to the manual in the example notebook [#219](https://github.com/litebird/litebird_sim/pull/219)

-   Implement new methods in the `Simulation` class: `set_scanning_strategy`, `set_instrument`, `set_hwp`, and deprecate `generate_spin2ecl_quaternions` [#217](https://github.com/litebird/litebird_sim/pull/217)

-   Add `gzip_compression` keyword to `write_observations` [#214](https://github.com/litebird/litebird_sim/pull/214)

-   Run more comprehensive tests on different TOD components [#212](https://github.com/litebird/litebird_sim/pull/212)

-   Add a link to the IMO webpage @SSDC for each entity/quantity/data file included in simulation reports [#211](https://github.com/litebird/litebird_sim/pull/211)

-   Fix issue #209 [#210](https://github.com/litebird/litebird_sim/pull/210)

-   Add flag for coordinate system choice of madam output maps [#208](https://github.com/litebird/litebird_sim/pull/208)

-   Improve support for multiple TODs [#205](https://github.com/litebird/litebird_sim/pull/205)

# Version 0.8.0

-   **Breaking change** Interface of `get_pointings` modified, new function `get_pointings_for_observation` simplifies the pointing generation for a list of observations [#198](https://github.com/litebird/litebird_sim/pull/198)

-   Ensure chronological order for Madam FITS files and make sure that exporting them to Madam works with MPI [#204](https://github.com/litebird/litebird_sim/pull/204) 

-   Properly install Madam template files [#202](https://github.com/litebird/litebird_sim/pull/202)

-   Mark installation errors for rich traceback in CI builds as non fatal [#199](https://github.com/litebird/litebird_sim/pull/199)

-   Fix bug in `make_bin_map` [#196](https://github.com/litebird/litebird_sim/pull/196)

# Version 0.7.0

-   Update and fix dependencies [#192](https://github.com/litebird/litebird_sim/pull/192)

-   Allow nnz=1 in the destriper [#191](https://github.com/litebird/litebird_sim/pull/191)

-   Improve the performance of the pointing generator [#190](https://github.com/litebird/litebird_sim/pull/190)

-   Add support for Madam (through an external call) [#186](https://github.com/litebird/litebird_sim/pull/186)

# Version 0.6.0

-   **Breaking change** The wrapper to the TOAST2 mapmaker has been fixed, and the parameter `baseline_length` was renamed to `baseline_length_s` to make clear what the measurement unit is [#182](https://github.com/litebird/litebird_sim/pull/182)

# Version 0.5.0

-   **Breaking change** New API for noise module [#151](https://github.com/litebird/litebird_sim/pull/151):

    -   Function `add_noise` has been renamed to `add_noise_to_observations`, and its parameter `noisetype` has been renamed into `noise_type` for consistency with other parameters (**breaking**)

    -   New functions `add_white_noise` and `add_one_over_f_noise` are exported (they were already implemented but were not visible)

    -   Each `Simulation` object creates random number generators (field `Simulation.random`), in a way that is safe even for MPI applications

-   **Breaking change** New API for `scan_map_in_observations` and `add_dipole_to_observations`, which now accept list of pointing matrices and simplify the parameters describing the HWP [#171](https://github.com/litebird/litebird_sim/pull/171)

-   Add a notebook to show an example of how to use the framework ([#178](https://github.com/litebird/litebird_sim/pull/178))

-   Support the production of maps in Galactic coordinates through the TOAST2 wrapper to the Madam map-maker ([#177](https://github.com/litebird/litebird_sim/pull/177))

-   Make `make_bin_map` compute pixel indices instead of requiring them as input, add support for Galactic coordinates [#176](https://github.com/litebird/litebird_sim/pull/176)

-   Use a more robust algorithm to compute pointings [#175](https://github.com/litebird/litebird_sim/pull/175)

-   Improve the documentation for the destriper [#172](https://github.com/litebird/litebird_sim/pull/172)

-   Add a high-pass filter for the noise [#169](https://github.com/litebird/litebird_sim/pull/169)

-   Upgrade NumPy from 1.20 to 1.21, Numba from 0.54 to 0.55, Rich from 6.2 to 11.0 [#152](https://github.com/litebird/litebird_sim/pull/152)

-   Add the ability to create Singularity container from branches different than `master` [#163](https://github.com/litebird/litebird_sim/pull/163)

-   Make MBS tests more robust against disappearing temporary directories [#162](https://github.com/litebird/litebird_sim/pull/162)

-   Remove NumPy's and Healpy's deprecation warnings [#158](https://github.com/litebird/litebird_sim/pull/158)

-   Use a cache to speed up CI builds [PR#147](https://github.com/litebird/litebird_sim/pull/147)

-   Create a script that fetches information about the latest release and produce a release announcement [PR#156](https://github.com/litebird/litebird_sim/pull/156)

-   Option for rotating the pointing from ecliptic to galactic coordinates in scan_map [#164](https://github.com/litebird/litebird_sim/pull/164)

-   Fix issue [#148](https://github.com/litebird/litebird_sim/issues/148)

# Version 0.4.0

- **Breaking change** Drop support for Python 3.6, enable Python 3.9 [#136](https://github.com/litebird/litebird_sim/pull/136)

- **Breaking change** Rename keyword `distribute` to `split_list_over_processes` in `Simulation.create_observations` [#110](https://github.com/litebird/litebird_sim/pull/110)

- **Breaking change** Switch to thermodynamic units in the MBS module [#123](https://github.com/litebird/litebird_sim/pull/123)

- Functions to write/load TODs to HDF5 files [#139](https://github.com/litebird/litebird_sim/pull/139) 

- Module for simulating hwp systematics (hwp_sys) [PR#117](https://github.com/litebird/litebird_sim/pull/117). The algebra is described in [Giardiello et al.](https://arxiv.org/abs/2106.08031)

- Fix Singularity builds [#145](https://github.com/litebird/litebird_sim/issues/145)

- Make the TOAST destriper more robust when MPI is/isn't present [#106](https://github.com/litebird/litebird_sim/pull/106)

- Option in Mbs for maps in ecliptic coordinates [#133](https://github.com/litebird/litebird_sim/pull/133)

- Module for scanning a map and filling TOD [#131](https://github.com/litebird/litebird_sim/pull/131)

# Version 0.3.0

- Spacecraft simulator and dipole computation [#122](https://github.com/litebird/litebird_sim/pull/122)

- Improve the way code is checked [#130](https://github.com/litebird/litebird_sim/pull/130)

- Fix bugs [#126](https://github.com/litebird/litebird_sim/issues/126), [#124](https://github.com/litebird/litebird_sim/issues/124), [#120](https://github.com/litebird/litebird_sim/issues/120), [#111](https://github.com/litebird/litebird_sim/pull/111)

# Version 0.2.1

- Fix bug [#107](https://github.com/litebird/litebird_sim/pull/107) [PR#108](https://github.com/litebird/litebird_sim/pull/108)

# Version 0.2.0

- White and 1/f noise generation [PR#100](https://github.com/litebird/litebird_sim/pull/100)

- Fix bug #104 [PR#105](https://github.com/litebird/litebird_sim/pull/105)

# Version 0.2.0 alpha

- Add a text-mode browser for the IMO [PR#103](https://github.com/litebird/litebird_sim/pull/103)

- Implement the tools to build a Singularity container [PR#96](https://github.com/litebird/litebird_sim/pull/96/)

- Implement an interface to the TOAST mapmaker [PR#86](https://github.com/litebird/litebird_sim/pull/86/)

- Fix issue [#101](https://github.com/litebird/litebird_sim/issues/101) (*No proper "parents" in Entry objects*) [PR#102](https://github.com/litebird/litebird_sim/pull/102)

- Make the README point to the latest version of the documentation [PR#99](https://github.com/litebird/litebird_sim/pull/99)

- Ensure that tests do not write within the source-code directory [PR#97](https://github.com/litebird/litebird_sim/pull/97)

- Add a [`STATUS.md`](https://github.com/litebird/litebird_sim/blob/be2ddfc3dfcc8d98711de72c56d8bc140bf8e7ce/STATUS.md) file showing the overall implementation status of the simulation modules [PR#87](https://github.com/litebird/litebird_sim/pull/87)

- Clarify how the IMO is used by `litebird_sim` [PR#94](https://github.com/litebird/litebird_sim/pull/94)

- Make tests run faster by using ducc0 0.8.0 [PR#92](https://github.com/litebird/litebird_sim/pull/92)

- Misc minor changes: gitignore .DS_Store; losslessly compress some assets [PR#88](https://github.com/litebird/litebird_sim/pull/88)

- Improve the `Observation` API. Deprecate the pointing-related methods (moved to `scanning`), quantities are local by default [PR#84](https://github.com/litebird/litebird_sim/pull/84)

- Permit to use pre-allocated buffers when generating quaternions and pointing angles [PR#83](https://github.com/litebird/litebird_sim/pull/83)

- Add support for PySM3 in new class `Mbs` [PR#76](https://github.com/litebird/litebird_sim/pull/76)

- Add the parameter `include_git_diff` in `Simulation.flush()` [PR#81](https://github.com/litebird/litebird_sim/pull/81)

- Add the ability to specify the size of the floating-point type used in `Observation` objects [PR#79](https://github.com/litebird/litebird_sim/pull/79)

- Simple bin map-maker [PR#73](https://github.com/litebird/litebird_sim/pull/73)

- Use SI units in class `SpinningScanningStrategy` (**breaking change**) [PR#69](https://github.com/litebird/litebird_sim/pull/69)

- Use dataclasses, rename `Detector` to `DetectorInfo` and `Instrument` to `InstrumentInfo` (**breaking change**) [PR#60](https://github.com/litebird/litebird_sim/pull/60)

- Improve the docs [PR#72](https://github.com/litebird/litebird_sim/pull/72), [PR#82](https://github.com/litebird/litebird_sim/pull/82)

- Code cleanups [PR#71](https://github.com/litebird/litebird_sim/pull/71)

- Improve the README [PR#70](https://github.com/litebird/litebird_sim/pull/70)

- [Fix issue #61](https://github.com/litebird/litebird_sim/pull/62)

# Version 0.1.0

- First release<|MERGE_RESOLUTION|>--- conflicted
+++ resolved
@@ -1,18 +1,12 @@
 # HEAD
 
-<<<<<<< HEAD
 -   Add data splits in time and detector space to binned maps [#291](https://github.com/litebird/litebird_sim/pull/291)
 
+-   Mbs optionally returns alms instead of maps [#306](https://github.com/litebird/litebird_sim/pull/306)
+
 -   Include the possibility to pass components to fill_tods,  add_dipole and add_noise [#302](https://github.com/litebird/litebird_sim/issues/302)
 
--   Fixing bug in mbs to pass general bandpass to mbs [#271](https://github.com/litebird/litebird_sim/pull/271)
-=======
--   Mbs optionally returns alms instead of maps [#306](https://github.com/litebird/litebird_sim/pull/306)
-
--   Include the possibility to pass components to fill_tods,  add_dipole and add_noise [#302](https://github.com/litebird/litebird_sim/issues/302)
-
 -   Fixing bug in mbs to pass general bandpass to mbs [#271](https://github.com/litebird/litebird_sim/pull/271) 
->>>>>>> d819ad40
 
 -   **Breaking change**: Reworking of the IO, `write_observations` and `read_observations` are now part of the class simulation [#293](https://github.com/litebird/litebird_sim/pull/293)  
 
